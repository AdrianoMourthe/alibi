--- conflicted
+++ resolved
@@ -4,18 +4,12 @@
 
 from .anchor.anchor_tabular import AnchorTabular
 from .anchor.anchor_text import AnchorText
-<<<<<<< HEAD
 from .counterfactual.counterfactuals import CounterFactualAdversarialSearch
 from .counterfactual.counterfactuals import CounterFactualRandomSearch
-
-__all__ = ["AnchorTabular",
-           "AnchorText",
-           "CounterFactualRandomSearch",
-           "CounterFactualAdversarialSearch"]
-=======
 from .anchor.anchor_image import AnchorImage
 
 __all__ = ["AnchorTabular",
            "AnchorText",
-           "AnchorImage"]
->>>>>>> a8412602
+           "AnchorImage",
+           "CounterFactualRandomSearch",
+           "CounterFactualAdversarialSearch"]